/*
 * Licensed to Elasticsearch under one or more contributor
 * license agreements. See the NOTICE file distributed with
 * this work for additional information regarding copyright
 * ownership. Elasticsearch licenses this file to you under
 * the Apache License, Version 2.0 (the "License"); you may
 * not use this file except in compliance with the License.
 * You may obtain a copy of the License at
 *
 *    http://www.apache.org/licenses/LICENSE-2.0
 *
 * Unless required by applicable law or agreed to in writing,
 * software distributed under the License is distributed on an
 * "AS IS" BASIS, WITHOUT WARRANTIES OR CONDITIONS OF ANY
 * KIND, either express or implied.  See the License for the
 * specific language governing permissions and limitations
 * under the License.
 */

package org.elasticsearch.index.engine;

import com.google.common.collect.Lists;

import org.apache.lucene.index.*;
import org.apache.lucene.index.IndexWriter.IndexReaderWarmer;
import org.apache.lucene.search.BooleanClause.Occur;
import org.apache.lucene.search.BooleanQuery;
import org.apache.lucene.search.IndexSearcher;
import org.apache.lucene.search.Query;
import org.apache.lucene.search.SearcherFactory;
import org.apache.lucene.search.SearcherManager;
import org.apache.lucene.store.AlreadyClosedException;
import org.apache.lucene.store.LockObtainFailedException;
import org.apache.lucene.util.BytesRef;
import org.apache.lucene.util.IOUtils;
import org.apache.lucene.util.InfoStream;
import org.elasticsearch.ElasticsearchException;
import org.elasticsearch.cluster.routing.DjbHashFunction;
import org.elasticsearch.common.Nullable;
import org.elasticsearch.common.lease.Releasable;
import org.elasticsearch.common.logging.ESLogger;
import org.elasticsearch.common.lucene.LoggerInfoStream;
import org.elasticsearch.common.lucene.Lucene;
import org.elasticsearch.common.lucene.index.ElasticsearchDirectoryReader;
import org.elasticsearch.common.lucene.uid.Versions;
import org.elasticsearch.common.math.MathUtils;
import org.elasticsearch.common.util.concurrent.EsRejectedExecutionException;
import org.elasticsearch.common.util.concurrent.ReleasableLock;
import org.elasticsearch.index.deletionpolicy.SnapshotIndexCommit;
import org.elasticsearch.index.indexing.ShardIndexingService;
import org.elasticsearch.index.mapper.Uid;
import org.elasticsearch.index.merge.OnGoingMerge;
import org.elasticsearch.index.merge.policy.ElasticsearchMergePolicy;
import org.elasticsearch.index.merge.policy.MergePolicyProvider;
import org.elasticsearch.index.merge.scheduler.MergeSchedulerProvider;
import org.elasticsearch.index.search.nested.IncludeNestedDocsQuery;
import org.elasticsearch.index.shard.ShardId;
import org.elasticsearch.index.shard.TranslogRecoveryPerformer;
import org.elasticsearch.index.translog.Translog;
import org.elasticsearch.index.translog.TranslogConfig;
import org.elasticsearch.index.translog.TranslogCorruptedException;
import org.elasticsearch.indices.IndicesWarmer;
import org.elasticsearch.rest.RestStatus;
import org.elasticsearch.threadpool.ThreadPool;

import java.io.IOException;
import java.util.*;
import java.util.concurrent.atomic.AtomicBoolean;
import java.util.concurrent.atomic.AtomicInteger;
import java.util.concurrent.locks.Lock;
import java.util.concurrent.locks.ReentrantLock;

/**
 *
 */
public class InternalEngine extends Engine {
    private final FailEngineOnMergeFailure mergeSchedulerFailureListener;
    private final MergeSchedulerListener mergeSchedulerListener;

    /**
     * When we last pruned expired tombstones from versionMap.deletes:
     */
    private volatile long lastDeleteVersionPruneTimeMSec;

    private final ShardIndexingService indexingService;
    @Nullable
    private final IndicesWarmer warmer;
    private final Translog translog;
    private final MergePolicyProvider mergePolicyProvider;
    private final MergeSchedulerProvider mergeScheduler;

    private final IndexWriter indexWriter;

    private final SearcherFactory searcherFactory;
    private final SearcherManager searcherManager;

    private final Lock flushLock = new ReentrantLock();
    private final ReentrantLock optimizeLock = new ReentrantLock();

    // A uid (in the form of BytesRef) to the version map
    // we use the hashed variant since we iterate over it and check removal and additions on existing keys
    private final LiveVersionMap versionMap;

    private final Object[] dirtyLocks;

    private final AtomicBoolean versionMapRefreshPending = new AtomicBoolean();

    private volatile SegmentInfos lastCommittedSegmentInfos;

    private final IndexThrottle throttle;

    public InternalEngine(EngineConfig engineConfig, boolean skipInitialTranslogRecovery) throws EngineException {
        super(engineConfig);
        this.versionMap = new LiveVersionMap();
        store.incRef();
        IndexWriter writer = null;
        Translog translog = null;
        SearcherManager manager = null;
        boolean success = false;
        try {
            this.lastDeleteVersionPruneTimeMSec = engineConfig.getThreadPool().estimatedTimeInMillis();
            this.indexingService = engineConfig.getIndexingService();
            this.warmer = engineConfig.getWarmer();
            this.mergePolicyProvider = engineConfig.getMergePolicyProvider();
            this.mergeScheduler = engineConfig.getMergeScheduler();
            this.dirtyLocks = new Object[engineConfig.getIndexConcurrency() * 50]; // we multiply it to have enough...
            for (int i = 0; i < dirtyLocks.length; i++) {
                dirtyLocks[i] = new Object();
            }

            throttle = new IndexThrottle();
            this.searcherFactory = new SearchFactory(logger, isClosed, engineConfig);
            final Translog.TranslogGeneration translogGeneration;
            try {
                // TODO: would be better if ES could tell us "from above" whether this shard was already here, instead of using Lucene's API
                // (which relies on IO ops, directory listing, and has had scary bugs in the past):
                boolean create = !Lucene.indexExists(store.directory());
                writer = createWriter(create);
                indexWriter = writer;
                translog = openTranslog(engineConfig, writer, create || skipInitialTranslogRecovery || engineConfig.forceNewTranslog());
                translogGeneration = translog.getGeneration();
                assert translogGeneration != null;
            } catch (IOException | TranslogCorruptedException e) {
                throw new EngineCreationFailureException(shardId, "failed to create engine", e);
            }
            this.translog = translog;
            manager = createSearcherManager();
            this.searcherManager = manager;
            this.versionMap.setManager(searcherManager);
            this.mergeSchedulerFailureListener = new FailEngineOnMergeFailure();
            this.mergeSchedulerListener = new MergeSchedulerListener();
            this.mergeScheduler.addListener(mergeSchedulerListener);
            this.mergeScheduler.addFailureListener(mergeSchedulerFailureListener);
            try {
                if (skipInitialTranslogRecovery) {
                    // make sure we point at the latest translog from now on..
                    commitIndexWriter(writer, translog, lastCommittedSegmentInfos.getUserData().get(SYNC_COMMIT_ID));
                } else {
                    recoverFromTranslog(engineConfig, translogGeneration);
                }
            } catch (IOException | EngineException ex) {
                throw new EngineCreationFailureException(shardId, "failed to recover from translog", ex);
            }
            success = true;
        } finally {
            if (success == false) {
                IOUtils.closeWhileHandlingException(writer, translog, manager);
                versionMap.clear();
                if (isClosed.get() == false) {
                    // failure we need to dec the store reference
                    store.decRef();
                }
            }
        }
        logger.trace("created new InternalEngine");
    }

    private Translog openTranslog(EngineConfig engineConfig, IndexWriter writer, boolean createNew) throws IOException {
        final Translog.TranslogGeneration generation = loadTranslogIdFromCommit(writer);
        final TranslogConfig translogConfig = engineConfig.getTranslogConfig();

        if (createNew == false) {
            // We expect that this shard already exists, so it must already have an existing translog else something is badly wrong!
            if (generation == null) {
                throw new IllegalStateException("no translog generation present in commit data but translog is expected to exist");
            }
            translogConfig.setTranslogGeneration(generation);
            if (generation != null && generation.translogUUID == null) {
                // only upgrade on pre-2.0 indices...
                Translog.upgradeLegacyTranslog(logger, translogConfig);
            }
        }
        final Translog translog = new Translog(translogConfig);
        if (generation == null) {
            logger.debug("no translog ID present in the current generation - creating one");
            boolean success = false;
            try {
                commitIndexWriter(writer, translog);
                success = true;
            } finally {
                if (success == false) {
                    IOUtils.closeWhileHandlingException(translog);
                }
            }
        }
        return translog;
    }

    @Override
    public Translog getTranslog() {
        ensureOpen();
        return translog;
    }

    protected void recoverFromTranslog(EngineConfig engineConfig, Translog.TranslogGeneration translogGeneration) throws IOException {
        int opsRecovered = 0;
        final TranslogRecoveryPerformer handler = engineConfig.getTranslogRecoveryPerformer();
        try (Translog.Snapshot snapshot = translog.newSnapshot()) {
            Translog.Operation operation;
            while ((operation = snapshot.next()) != null) {
                try {
                    handler.performRecoveryOperation(this, operation);
                    opsRecovered++;
                } catch (ElasticsearchException e) {
                    if (e.status() == RestStatus.BAD_REQUEST) {
                        // mainly for MapperParsingException and Failure to detect xcontent
                        logger.info("ignoring recovery of a corrupt translog entry", e);
                    } else {
                        throw e;
                    }
                }
            }
        } catch (Throwable e) {
            throw new EngineException(shardId, "failed to recover from translog", e);
        }

        // flush if we recovered something or if we have references to older translogs
        // note: if opsRecovered == 0 and we have older translogs it means they are corrupted or 0 length.
        if (opsRecovered > 0) {
            logger.trace("flushing post recovery from translog. ops recovered [{}]. committed translog id [{}]. current id [{}]",
                    opsRecovered, translogGeneration == null ? null : translogGeneration.translogFileGeneration, translog.currentFileGeneration());
            flush(true, true);
        } else if (translog.isCurrent(translogGeneration) == false){
            commitIndexWriter(indexWriter, translog, lastCommittedSegmentInfos.getUserData().get(Engine.SYNC_COMMIT_ID));
        }
    }

    /**
     * Reads the current stored translog ID from the IW commit data. If the id is not found, recommits the current
     * translog id into lucene and returns null.
     */
    @Nullable
    private Translog.TranslogGeneration loadTranslogIdFromCommit(IndexWriter writer) throws IOException {
        // commit on a just opened writer will commit even if there are no changes done to it
        // we rely on that for the commit data translog id key
        final Map<String, String> commitUserData = writer.getCommitData();
        if (commitUserData.containsKey("translog_id")) {
            assert commitUserData.containsKey(Translog.TRANSLOG_UUID_KEY) == false : "legacy commit contains translog UUID";
            return new Translog.TranslogGeneration(null, Long.parseLong(commitUserData.get("translog_id")));
        } else if (commitUserData.containsKey(Translog.TRANSLOG_GENERATION_KEY)) {
            if (commitUserData.containsKey(Translog.TRANSLOG_UUID_KEY) == false) {
                throw new IllegalStateException("commit doesn't contain translog UUID");
            }
            final String translogUUID = commitUserData.get(Translog.TRANSLOG_UUID_KEY);
            final long translogGen = Long.parseLong(commitUserData.get(Translog.TRANSLOG_GENERATION_KEY));
            return new Translog.TranslogGeneration(translogUUID, translogGen);
        }
        return null;
    }

    private SearcherManager createSearcherManager() throws EngineException {
        boolean success = false;
        SearcherManager searcherManager = null;
        try {
            try {
                final DirectoryReader directoryReader = ElasticsearchDirectoryReader.wrap(DirectoryReader.open(indexWriter, true), shardId);
                searcherManager = new SearcherManager(directoryReader, searcherFactory);
                lastCommittedSegmentInfos = store.readLastCommittedSegmentsInfo();
                success = true;
                return searcherManager;
            } catch (IOException e) {
                maybeFailEngine("start", e);
                try {
                    indexWriter.rollback();
                } catch (IOException e1) { // iw is closed below
                    e.addSuppressed(e1);
                }
                throw new EngineCreationFailureException(shardId, "failed to open reader on writer", e);
            }
        } finally {
            if (success == false) { // release everything we created on a failure
                IOUtils.closeWhileHandlingException(searcherManager, indexWriter);
            }
        }
    }

    private void updateIndexWriterSettings() {
        try {
            final LiveIndexWriterConfig iwc = indexWriter.getConfig();
            iwc.setRAMBufferSizeMB(engineConfig.getIndexingBufferSize().mbFrac());
            iwc.setUseCompoundFile(engineConfig.isCompoundOnFlush());
        } catch (AlreadyClosedException ex) {
            // ignore
        }
    }

    @Override
    public GetResult get(Get get) throws EngineException {
        try (ReleasableLock lock = readLock.acquire()) {
            ensureOpen();
            if (get.realtime()) {
                VersionValue versionValue = versionMap.getUnderLock(get.uid().bytes());
                if (versionValue != null) {
                    if (versionValue.delete()) {
                        return GetResult.NOT_EXISTS;
                    }
                    if (get.versionType().isVersionConflictForReads(versionValue.version(), get.version())) {
                        Uid uid = Uid.createUid(get.uid().text());
                        throw new VersionConflictEngineException(shardId, uid.type(), uid.id(), versionValue.version(), get.version());
                    }
                    if (!get.loadSource()) {
                        return new GetResult(true, versionValue.version(), null);
                    }
                    Translog.Operation op = translog.read(versionValue.translogLocation());
                    if (op != null) {
                        return new GetResult(true, versionValue.version(), op.getSource());
                    }
                }
            }

            // no version, get the version from the index, we know that we refresh on flush
            return getFromSearcher(get);
        }
    }

    @Override
    public void create(Create create) throws EngineException {
        try (ReleasableLock lock = readLock.acquire()) {
            ensureOpen();
            if (create.origin() == Operation.Origin.RECOVERY) {
                // Don't throttle recovery operations
                innerCreate(create);
            } else {
                try (Releasable r = throttle.acquireThrottle()) {
                    innerCreate(create);
                }
            }
        } catch (OutOfMemoryError | IllegalStateException | IOException t) {
            maybeFailEngine("create", t);
            throw new CreateFailedEngineException(shardId, create, t);
        }
        checkVersionMapRefresh();
    }

    private void innerCreate(Create create) throws IOException {
        if (engineConfig.isOptimizeAutoGenerateId() && create.autoGeneratedId() && !create.canHaveDuplicates()) {
            // We don't need to lock because this ID cannot be concurrently updated:
            innerCreateNoLock(create, Versions.NOT_FOUND, null);
        } else {
            synchronized (dirtyLock(create.uid())) {
                final long currentVersion;
                final VersionValue versionValue;
                versionValue = versionMap.getUnderLock(create.uid().bytes());
                if (versionValue == null) {
                    currentVersion = loadCurrentVersionFromIndex(create.uid());
                } else {
                    if (engineConfig.isEnableGcDeletes() && versionValue.delete() && (engineConfig.getThreadPool().estimatedTimeInMillis() - versionValue.time()) > engineConfig.getGcDeletesInMillis()) {
                        currentVersion = Versions.NOT_FOUND; // deleted, and GC
                    } else {
                        currentVersion = versionValue.version();
                    }
                }
                innerCreateNoLock(create, currentVersion, versionValue);
            }
        }
    }

    private void innerCreateNoLock(Create create, long currentVersion, VersionValue versionValue) throws IOException {

        // same logic as index
        long updatedVersion;
        long expectedVersion = create.version();
        if (create.versionType().isVersionConflictForWrites(currentVersion, expectedVersion)) {
            if (create.origin() == Operation.Origin.RECOVERY) {
                return;
            } else {
                throw new VersionConflictEngineException(shardId, create.type(), create.id(), currentVersion, expectedVersion);
            }
        }
        updatedVersion = create.versionType().updateVersion(currentVersion, expectedVersion);

        // if the doc exists
        boolean doUpdate = false;
        if ((versionValue != null && versionValue.delete() == false) || (versionValue == null && currentVersion != Versions.NOT_FOUND)) {
            if (create.origin() == Operation.Origin.RECOVERY) {
                return;
            } else if (create.origin() == Operation.Origin.REPLICA) {
                // #7142: the primary already determined it's OK to index this document, and we confirmed above that the version doesn't
                // conflict, so we must also update here on the replica to remain consistent:
                doUpdate = true;
            } else if (create.origin() == Operation.Origin.PRIMARY && create.autoGeneratedId() && create.canHaveDuplicates() && currentVersion == 1 && create.version() == Versions.MATCH_ANY) {
                /**
                 * If bulk index request fails due to a disconnect, unavailable shard etc. then the request is
                 * retried before it actually fails. However, the documents might already be indexed.
                 * For autogenerated ids this means that a version conflict will be reported in the bulk request
                 * although the document was indexed properly.
                 * To avoid this we have to make sure that the index request is treated as an update and set updatedVersion to 1.
                 * See also discussion on https://github.com/elasticsearch/elasticsearch/pull/9125
                 */
                doUpdate = true;
                updatedVersion = 1;
            } else {
                // On primary, we throw DAEE if the _uid is already in the index with an older version:
                assert create.origin() == Operation.Origin.PRIMARY;
                throw new DocumentAlreadyExistsException(shardId, create.type(), create.id());
            }
        }

        create.updateVersion(updatedVersion);

        if (doUpdate) {
            if (create.docs().size() > 1) {
                indexWriter.updateDocuments(create.uid(), create.docs());
            } else {
                indexWriter.updateDocument(create.uid(), create.docs().get(0));
            }
        } else {
            if (create.docs().size() > 1) {
                indexWriter.addDocuments(create.docs());
            } else {
                indexWriter.addDocument(create.docs().get(0));
            }
        }
        Translog.Location translogLocation = translog.add(new Translog.Create(create));

        versionMap.putUnderLock(create.uid().bytes(), new VersionValue(updatedVersion, translogLocation));
        create.setTranslogLocation(translogLocation);
        indexingService.postCreateUnderLock(create);
    }

    @Override
    public boolean index(Index index) throws EngineException {
        final boolean created;
        try (ReleasableLock lock = readLock.acquire()) {
            ensureOpen();
            if (index.origin() == Operation.Origin.RECOVERY) {
                // Don't throttle recovery operations
                created = innerIndex(index);
            } else {
                try (Releasable r = throttle.acquireThrottle()) {
                    created = innerIndex(index);
                }
            }
        } catch (OutOfMemoryError | IllegalStateException | IOException t) {
            maybeFailEngine("index", t);
            throw new IndexFailedEngineException(shardId, index, t);
        }
        checkVersionMapRefresh();
        return created;
    }

    /**
     * Forces a refresh if the versionMap is using too much RAM
     */
    private void checkVersionMapRefresh() {
        if (versionMap.ramBytesUsedForRefresh() > config().getVersionMapSize().bytes() && versionMapRefreshPending.getAndSet(true) == false) {
            try {
                if (isClosed.get()) {
                    // no point...
                    return;
                }
                // Now refresh to clear versionMap:
                engineConfig.getThreadPool().executor(ThreadPool.Names.REFRESH).execute(new Runnable() {
                    @Override
                    public void run() {
                        try {
                            refresh("version_table_full");
                        } catch (EngineClosedException ex) {
                            // ignore
                        }
                    }
                });
            } catch (EsRejectedExecutionException ex) {
                // that is fine too.. we might be shutting down
            }
        }
    }

    private boolean innerIndex(Index index) throws IOException {
        synchronized (dirtyLock(index.uid())) {
            final long currentVersion;
            VersionValue versionValue = versionMap.getUnderLock(index.uid().bytes());
            if (versionValue == null) {
                currentVersion = loadCurrentVersionFromIndex(index.uid());
            } else {
                if (engineConfig.isEnableGcDeletes() && versionValue.delete() && (engineConfig.getThreadPool().estimatedTimeInMillis() - versionValue.time()) > engineConfig.getGcDeletesInMillis()) {
                    currentVersion = Versions.NOT_FOUND; // deleted, and GC
                } else {
                    currentVersion = versionValue.version();
                }
            }

            long updatedVersion;
            long expectedVersion = index.version();
            if (index.versionType().isVersionConflictForWrites(currentVersion, expectedVersion)) {
                if (index.origin() == Operation.Origin.RECOVERY) {
                    return false;
                } else {
                    throw new VersionConflictEngineException(shardId, index.type(), index.id(), currentVersion, expectedVersion);
                }
            }
            updatedVersion = index.versionType().updateVersion(currentVersion, expectedVersion);

            final boolean created;
            index.updateVersion(updatedVersion);
            if (currentVersion == Versions.NOT_FOUND) {
                // document does not exists, we can optimize for create
                created = true;
                if (index.docs().size() > 1) {
                    indexWriter.addDocuments(index.docs());
                } else {
                    indexWriter.addDocument(index.docs().get(0));
                }
            } else {
                if (versionValue != null) {
                    created = versionValue.delete(); // we have a delete which is not GC'ed...
                } else {
                    created = false;
                }
                if (index.docs().size() > 1) {
                    indexWriter.updateDocuments(index.uid(), index.docs());
                } else {
                    indexWriter.updateDocument(index.uid(), index.docs().get(0));
                }
            }
            Translog.Location translogLocation = translog.add(new Translog.Index(index));

            versionMap.putUnderLock(index.uid().bytes(), new VersionValue(updatedVersion, translogLocation));
            index.setTranslogLocation(translogLocation);
            indexingService.postIndexUnderLock(index);
            return created;
        }
    }

    @Override
    public void delete(Delete delete) throws EngineException {
        try (ReleasableLock lock = readLock.acquire()) {
            ensureOpen();
            // NOTE: we don't throttle this when merges fall behind because delete-by-id does not create new segments:
            innerDelete(delete);
        } catch (OutOfMemoryError | IllegalStateException | IOException t) {
            maybeFailEngine("delete", t);
            throw new DeleteFailedEngineException(shardId, delete, t);
        }

        maybePruneDeletedTombstones();
        checkVersionMapRefresh();
    }

    private void maybePruneDeletedTombstones() {
        // It's expensive to prune because we walk the deletes map acquiring dirtyLock for each uid so we only do it
        // every 1/4 of gcDeletesInMillis:
        if (engineConfig.isEnableGcDeletes() && engineConfig.getThreadPool().estimatedTimeInMillis() - lastDeleteVersionPruneTimeMSec > engineConfig.getGcDeletesInMillis() * 0.25) {
            pruneDeletedTombstones();
        }
    }

    private void innerDelete(Delete delete) throws IOException {
        synchronized (dirtyLock(delete.uid())) {
            final long currentVersion;
            VersionValue versionValue = versionMap.getUnderLock(delete.uid().bytes());
            if (versionValue == null) {
                currentVersion = loadCurrentVersionFromIndex(delete.uid());
            } else {
                if (engineConfig.isEnableGcDeletes() && versionValue.delete() && (engineConfig.getThreadPool().estimatedTimeInMillis() - versionValue.time()) > engineConfig.getGcDeletesInMillis()) {
                    currentVersion = Versions.NOT_FOUND; // deleted, and GC
                } else {
                    currentVersion = versionValue.version();
                }
            }

            long updatedVersion;
            long expectedVersion = delete.version();
            if (delete.versionType().isVersionConflictForWrites(currentVersion, expectedVersion)) {
                if (delete.origin() == Operation.Origin.RECOVERY) {
                    return;
                } else {
                    throw new VersionConflictEngineException(shardId, delete.type(), delete.id(), currentVersion, expectedVersion);
                }
            }
            updatedVersion = delete.versionType().updateVersion(currentVersion, expectedVersion);
            final boolean found;
            if (currentVersion == Versions.NOT_FOUND) {
                // doc does not exist and no prior deletes
                found = false;
            } else if (versionValue != null && versionValue.delete()) {
                // a "delete on delete", in this case, we still increment the version, log it, and return that version
                found = false;
            } else {
                // we deleted a currently existing document
                indexWriter.deleteDocuments(delete.uid());
                found = true;
            }

            delete.updateVersion(updatedVersion, found);
            Translog.Location translogLocation = translog.add(new Translog.Delete(delete));
            versionMap.putUnderLock(delete.uid().bytes(), new DeleteVersionValue(updatedVersion, engineConfig.getThreadPool().estimatedTimeInMillis(), translogLocation));
            delete.setTranslogLocation(translogLocation);
            indexingService.postDeleteUnderLock(delete);
        }
    }

    /** @deprecated This was removed, but we keep this API so translog can replay any DBQs on upgrade. */
    @Deprecated
    @Override
    public void delete(DeleteByQuery delete) throws EngineException {
        try (ReleasableLock lock = readLock.acquire()) {
            ensureOpen();
            if (delete.origin() == Operation.Origin.RECOVERY) {
                // Don't throttle recovery operations
                innerDelete(delete);
            } else {
                try (Releasable r = throttle.acquireThrottle()) {
                    innerDelete(delete);
                }
            }
        }
    }

    private void innerDelete(DeleteByQuery delete) throws EngineException {
        try {
            Query query = delete.query();
            if (delete.aliasFilter() != null) {
                BooleanQuery boolQuery = new BooleanQuery();
                boolQuery.add(query, Occur.MUST);
                boolQuery.add(delete.aliasFilter(), Occur.FILTER);
                query = boolQuery;
            }
            if (delete.nested()) {
                query = new IncludeNestedDocsQuery(query, delete.parentFilter());
            }

            indexWriter.deleteDocuments(query);
            translog.add(new Translog.DeleteByQuery(delete));
        } catch (Throwable t) {
            maybeFailEngine("delete_by_query", t);
            throw new DeleteByQueryFailedEngineException(shardId, delete, t);
        }

        // TODO: This is heavy, since we refresh, but we must do this because we don't know which documents were in fact deleted (i.e., our
        // versionMap isn't updated), so we must force a cutover to a new reader to "see" the deletions:
        refresh("delete_by_query");
    }

    @Override
    public void refresh(String source) throws EngineException {
        // we obtain a read lock here, since we don't want a flush to happen while we are refreshing
        // since it flushes the index as well (though, in terms of concurrency, we are allowed to do it)
        try (ReleasableLock lock = readLock.acquire()) {
            ensureOpen();
            updateIndexWriterSettings();
            searcherManager.maybeRefreshBlocking();
        } catch (AlreadyClosedException e) {
            ensureOpen();
            maybeFailEngine("refresh", e);
        } catch (EngineClosedException e) {
            throw e;
        } catch (Throwable t) {
            failEngine("refresh failed", t);
            throw new RefreshFailedEngineException(shardId, t);
        }

        // TODO: maybe we should just put a scheduled job in threadPool?
        // We check for pruning in each delete request, but we also prune here e.g. in case a delete burst comes in and then no more deletes
        // for a long time:
        maybePruneDeletedTombstones();
        versionMapRefreshPending.set(false);
    }

    @Override
    public SyncedFlushResult syncFlush(String syncId, CommitId expectedCommitId) throws EngineException {
        // best effort attempt before we acquire locks
        ensureOpen();
        if (indexWriter.hasUncommittedChanges()) {
            logger.trace("can't sync commit [{}]. have pending changes", syncId);
            return SyncedFlushResult.PENDING_OPERATIONS;
        }
        if (expectedCommitId.idsEqual(lastCommittedSegmentInfos.getId()) == false) {
            logger.trace("can't sync commit [{}]. current commit id is not equal to expected.", syncId);
            return SyncedFlushResult.COMMIT_MISMATCH;
        }
        try (ReleasableLock lock = writeLock.acquire()) {
            ensureOpen();
            if (indexWriter.hasUncommittedChanges()) {
                logger.trace("can't sync commit [{}]. have pending changes", syncId);
                return SyncedFlushResult.PENDING_OPERATIONS;
            }
            if (expectedCommitId.idsEqual(lastCommittedSegmentInfos.getId()) == false) {
                logger.trace("can't sync commit [{}]. current commit id is not equal to expected.", syncId);
                return SyncedFlushResult.COMMIT_MISMATCH;
            }
            logger.trace("starting sync commit [{}]", syncId);
            commitIndexWriter(indexWriter, translog, syncId);
            logger.debug("successfully sync committed. sync id [{}].", syncId);
            lastCommittedSegmentInfos = store.readLastCommittedSegmentsInfo();
            return SyncedFlushResult.SUCCESS;
        } catch (IOException ex) {
            maybeFailEngine("sync commit", ex);
            throw new EngineException(shardId, "failed to sync commit", ex);
        }
    }

    @Override
    public CommitId flush() throws EngineException {
        return flush(false, false);
    }

    @Override
    public CommitId flush(boolean force, boolean waitIfOngoing) throws EngineException {
        ensureOpen();
        final byte[] newCommitId;
        /*
         * Unfortunately the lock order is important here. We have to acquire the readlock first otherwise
         * if we are flushing at the end of the recovery while holding the write lock we can deadlock if:
         *  Thread 1: flushes via API and gets the flush lock but blocks on the readlock since Thread 2 has the writeLock
         *  Thread 2: flushes at the end of the recovery holding the writeLock and blocks on the flushLock owned by Thread 1
         */
        try (ReleasableLock lock = readLock.acquire()) {
            ensureOpen();
            updateIndexWriterSettings();
            if (flushLock.tryLock() == false) {
                // if we can't get the lock right away we block if needed otherwise barf
                if (waitIfOngoing) {
                    logger.trace("waiting for in-flight flush to finish");
                    flushLock.lock();
                    logger.trace("acquired flush lock after blocking");
                } else {
                    throw new FlushNotAllowedEngineException(shardId, "already flushing...");
                }
            } else {
                logger.trace("acquired flush lock immediately");
            }
            try {
<<<<<<< HEAD
                if (flushNeeded || force) {
                    flushNeeded = false;
=======
                if (indexWriter.hasUncommittedChanges() || force) {
>>>>>>> b3f1a5da
                    try {
                        translog.prepareCommit();
                        logger.trace("starting commit for flush; commitTranslog=true");
                        commitIndexWriter(indexWriter, translog);
                        logger.trace("finished commit for flush");
                        translog.commit();
                        // we need to refresh in order to clear older version values
                        refresh("version_table_flush");
                    } catch (Throwable e) {
                        throw new FlushFailedEngineException(shardId, e);
                    }
                }
                /*
                 * we have to inc-ref the store here since if the engine is closed by a tragic event
                 * we don't acquire the write lock and wait until we have exclusive access. This might also
                 * dec the store reference which can essentially close the store and unless we can inc the reference
                 * we can't use it.
                 */
                store.incRef();
                try {
                    // reread the last committed segment infos
                    lastCommittedSegmentInfos = store.readLastCommittedSegmentsInfo();
                } catch (Throwable e) {
                    if (isClosed.get() == false) {
                        logger.warn("failed to read latest segment infos on flush", e);
                        if (Lucene.isCorruptionException(e)) {
                            throw new FlushFailedEngineException(shardId, e);
                        }
                    }
                } finally {
                    store.decRef();
                }
                newCommitId = lastCommittedSegmentInfos.getId();
            } catch (FlushFailedEngineException ex) {
                maybeFailEngine("flush", ex);
                throw ex;
            } finally {
                flushLock.unlock();
            }
        }
        // We don't have to do this here; we do it defensively to make sure that even if wall clock time is misbehaving
        // (e.g., moves backwards) we will at least still sometimes prune deleted tombstones:
        if (engineConfig.isEnableGcDeletes()) {
            pruneDeletedTombstones();
        }
        return new CommitId(newCommitId);
    }

    private void pruneDeletedTombstones() {
        long timeMSec = engineConfig.getThreadPool().estimatedTimeInMillis();

        // TODO: not good that we reach into LiveVersionMap here; can we move this inside VersionMap instead?  problem is the dirtyLock...

        // we only need to prune the deletes map; the current/old version maps are cleared on refresh:
        for (Map.Entry<BytesRef, VersionValue> entry : versionMap.getAllTombstones()) {
            BytesRef uid = entry.getKey();
            synchronized (dirtyLock(uid)) { // can we do it without this lock on each value? maybe batch to a set and get the lock once per set?

                // Must re-get it here, vs using entry.getValue(), in case the uid was indexed/deleted since we pulled the iterator:
                VersionValue versionValue = versionMap.getTombstoneUnderLock(uid);
                if (versionValue != null) {
                    if (timeMSec - versionValue.time() > engineConfig.getGcDeletesInMillis()) {
                        versionMap.removeTombstoneUnderLock(uid);
                    }
                }
            }
        }

        lastDeleteVersionPruneTimeMSec = timeMSec;
    }

    @Override
    public void forceMerge(final boolean flush, int maxNumSegments, boolean onlyExpungeDeletes,
                           final boolean upgrade, final boolean upgradeOnlyAncientSegments) throws EngineException {
        /*
         * We do NOT acquire the readlock here since we are waiting on the merges to finish
         * that's fine since the IW.rollback should stop all the threads and trigger an IOException
         * causing us to fail the forceMerge
         *
         * The way we implement upgrades is a bit hackish in the sense that we set an instance
         * variable and that this setting will thus apply to the next forced merge that will be run.
         * This is ok because (1) this is the only place we call forceMerge, (2) we have a single
         * thread for optimize, and the 'optimizeLock' guarding this code, and (3) ConcurrentMergeScheduler
         * syncs calls to findForcedMerges.
         */
        assert indexWriter.getConfig().getMergePolicy() instanceof ElasticsearchMergePolicy : "MergePolicy is " + indexWriter.getConfig().getMergePolicy().getClass().getName();
        ElasticsearchMergePolicy mp = (ElasticsearchMergePolicy) indexWriter.getConfig().getMergePolicy();
        optimizeLock.lock();
        try {
            ensureOpen();
            if (upgrade) {
                logger.info("starting segment upgrade upgradeOnlyAncientSegments={}", upgradeOnlyAncientSegments);
                mp.setUpgradeInProgress(true, upgradeOnlyAncientSegments);
            }
            store.incRef(); // increment the ref just to ensure nobody closes the store while we optimize
            try {
                if (onlyExpungeDeletes) {
                    assert upgrade == false;
                    indexWriter.forceMergeDeletes(true /* blocks and waits for merges*/);
                } else if (maxNumSegments <= 0) {
                    assert upgrade == false;
                    indexWriter.maybeMerge();
                } else {
                    indexWriter.forceMerge(maxNumSegments, true /* blocks and waits for merges*/);
                }
                if (flush) {
                    flush(true, true);
                }
                if (upgrade) {
                    logger.info("finished segment upgrade");
                }
            } finally {
                store.decRef();
            }
        } catch (Throwable t) {
            ForceMergeFailedEngineException ex = new ForceMergeFailedEngineException(shardId, t);
            maybeFailEngine("force merge", ex);
            throw ex;
        } finally {
            try {
                mp.setUpgradeInProgress(false, false); // reset it just to make sure we reset it in a case of an error
            } finally {
                optimizeLock.unlock();
            }
        }
    }

    @Override
    public SnapshotIndexCommit snapshotIndex(final boolean flushFirst) throws EngineException {
        // we have to flush outside of the readlock otherwise we might have a problem upgrading
        // the to a write lock when we fail the engine in this operation
        if (flushFirst) {
            logger.trace("start flush for snapshot");
            flush(false, true);
            logger.trace("finish flush for snapshot");
        }
        try (ReleasableLock lock = readLock.acquire()) {
            ensureOpen();
            logger.trace("pulling snapshot");
            return deletionPolicy.snapshot();
        } catch (IOException e) {
            throw new SnapshotFailedEngineException(shardId, e);
        }
    }

    @Override
    protected boolean maybeFailEngine(String source, Throwable t) {
        boolean shouldFail = super.maybeFailEngine(source, t);
        if (shouldFail) {
            return true;
        }

        // Check for AlreadyClosedException
        if (t instanceof AlreadyClosedException) {
            // if we are already closed due to some tragic exception
            // we need to fail the engine. it might have already been failed before
            // but we are double-checking it's failed and closed
            if (indexWriter.isOpen() == false && indexWriter.getTragicException() != null) {
                failEngine("already closed by tragic event", indexWriter.getTragicException());
            }
            return true;
        } else if (t != null && indexWriter.isOpen() == false && indexWriter.getTragicException() == t) {
            // this spot on - we are handling the tragic event exception here so we have to fail the engine
            // right away
            failEngine(source, t);
            return true;
        }
        return false;
    }

    @Override
    protected SegmentInfos getLastCommittedSegmentInfos() {
        return lastCommittedSegmentInfos;
    }

    @Override
    protected final void writerSegmentStats(SegmentsStats stats) {
        stats.addVersionMapMemoryInBytes(versionMap.ramBytesUsed());
        stats.addIndexWriterMemoryInBytes(indexWriter.ramBytesUsed());
        stats.addIndexWriterMaxMemoryInBytes((long) (indexWriter.getConfig().getRAMBufferSizeMB() * 1024 * 1024));
    }

    @Override
    public List<Segment> segments(boolean verbose) {
        try (ReleasableLock lock = readLock.acquire()) {
            Segment[] segmentsArr = getSegmentInfo(lastCommittedSegmentInfos, verbose);

            // fill in the merges flag
            Set<OnGoingMerge> onGoingMerges = mergeScheduler.onGoingMerges();
            for (OnGoingMerge onGoingMerge : onGoingMerges) {
                for (SegmentCommitInfo segmentInfoPerCommit : onGoingMerge.getMergedSegments()) {
                    for (Segment segment : segmentsArr) {
                        if (segment.getName().equals(segmentInfoPerCommit.info.name)) {
                            segment.mergeId = onGoingMerge.getId();
                            break;
                        }
                    }
                }
            }
            return Arrays.asList(segmentsArr);
        }
    }


    /**
     * Closes the engine without acquiring the write lock. This should only be
     * called while the write lock is hold or in a disaster condition ie. if the engine
     * is failed.
     */
    @Override
    protected final void closeNoLock(String reason) {
        if (isClosed.compareAndSet(false, true)) {
            assert rwl.isWriteLockedByCurrentThread() || failEngineLock.isHeldByCurrentThread() : "Either the write lock must be held or the engine must be currently be failing itself";
            try {
                this.versionMap.clear();
                try {
                    IOUtils.close(searcherManager);
                } catch (Throwable t) {
                    logger.warn("Failed to close SearcherManager", t);
                }
                try {
                    IOUtils.close(translog);
                } catch (Throwable t) {
                    logger.warn("Failed to close translog", t);
                }
                // no need to commit in this case!, we snapshot before we close the shard, so translog and all sync'ed
                logger.trace("rollback indexWriter");
                try {
                    indexWriter.rollback();
                } catch (AlreadyClosedException e) {
                    // ignore
                }
                logger.trace("rollback indexWriter done");
            } catch (Throwable e) {
                logger.warn("failed to rollback writer on close", e);
            } finally {
                store.decRef();
                this.mergeScheduler.removeListener(mergeSchedulerListener);
                this.mergeScheduler.removeFailureListener(mergeSchedulerFailureListener);
                logger.debug("engine closed [{}]", reason);
            }
        }
    }

    @Override
    public boolean hasUncommittedChanges() {
        return indexWriter.hasUncommittedChanges();
    }

    @Override
    protected SearcherManager getSearcherManager() {
        return searcherManager;
    }

    private Object dirtyLock(BytesRef uid) {
        int hash = DjbHashFunction.DJB_HASH(uid.bytes, uid.offset, uid.length);
        return dirtyLocks[MathUtils.mod(hash, dirtyLocks.length)];
    }

    private Object dirtyLock(Term uid) {
        return dirtyLock(uid.bytes());
    }

    private long loadCurrentVersionFromIndex(Term uid) throws IOException {
        try (final Searcher searcher = acquireSearcher("load_version")) {
            return Versions.loadVersion(searcher.reader(), uid);
        }
    }

    private IndexWriter createWriter(boolean create) throws IOException {
        try {
            final IndexWriterConfig iwc = new IndexWriterConfig(engineConfig.getAnalyzer());
            iwc.setCommitOnClose(false); // we by default don't commit on close
            iwc.setOpenMode(create ? IndexWriterConfig.OpenMode.CREATE : IndexWriterConfig.OpenMode.APPEND);
            iwc.setIndexDeletionPolicy(deletionPolicy);
            // with tests.verbose, lucene sets this up: plumb to align with filesystem stream
            boolean verbose = false;
            try {
                verbose = Boolean.parseBoolean(System.getProperty("tests.verbose"));
            } catch (Throwable ignore) {
            }
            iwc.setInfoStream(verbose ? InfoStream.getDefault() : new LoggerInfoStream(logger));
            iwc.setMergeScheduler(mergeScheduler.newMergeScheduler());
            MergePolicy mergePolicy = mergePolicyProvider.getMergePolicy();
            // Give us the opportunity to upgrade old segments while performing
            // background merges
            mergePolicy = new ElasticsearchMergePolicy(mergePolicy);
            iwc.setMergePolicy(mergePolicy);
            iwc.setSimilarity(engineConfig.getSimilarity());
            iwc.setRAMBufferSizeMB(engineConfig.getIndexingBufferSize().mbFrac());
            iwc.setMaxThreadStates(engineConfig.getIndexConcurrency());
            iwc.setCodec(engineConfig.getCodec());
            /* We set this timeout to a highish value to work around
             * the default poll interval in the Lucene lock that is
             * 1000ms by default. We might need to poll multiple times
             * here but with 1s poll this is only executed twice at most
             * in combination with the default writelock timeout*/
            iwc.setWriteLockTimeout(5000);
            iwc.setUseCompoundFile(this.engineConfig.isCompoundOnFlush());
            // Warm-up hook for newly-merged segments. Warming up segments here is better since it will be performed at the end
            // of the merge operation and won't slow down _refresh
            iwc.setMergedSegmentWarmer(new IndexReaderWarmer() {
                @Override
                public void warm(LeafReader reader) throws IOException {
                    try {
                        assert isMergedSegment(reader);
                        if (warmer != null) {
                            final Engine.Searcher searcher = new Searcher("warmer", searcherFactory.newSearcher(reader, null));
                            final IndicesWarmer.WarmerContext context = new IndicesWarmer.WarmerContext(shardId, searcher);
                            warmer.warmNewReaders(context);
                        }
                    } catch (Throwable t) {
                        // Don't fail a merge if the warm-up failed
                        if (isClosed.get() == false) {
                            logger.warn("Warm-up failed", t);
                        }
                        if (t instanceof Error) {
                            // assertion/out-of-memory error, don't ignore those
                            throw (Error) t;
                        }
                    }
                }
            });
            return new IndexWriter(store.directory(), iwc);
        } catch (LockObtainFailedException ex) {
            boolean isLocked = IndexWriter.isLocked(store.directory());
            logger.warn("Could not lock IndexWriter isLocked [{}]", ex, isLocked);
            throw ex;
        }
    }
    /** Extended SearcherFactory that warms the segments if needed when acquiring a new searcher */
    final static class SearchFactory extends EngineSearcherFactory {
        private final IndicesWarmer warmer;
        private final ShardId shardId;
        private final ESLogger logger;
        private final AtomicBoolean isEngineClosed;

        SearchFactory(ESLogger logger, AtomicBoolean isEngineClosed, EngineConfig engineConfig) {
            super(engineConfig);
            warmer = engineConfig.getWarmer();
            shardId = engineConfig.getShardId();
            this.logger = logger;
            this.isEngineClosed = isEngineClosed;
        }

        @Override
        public IndexSearcher newSearcher(IndexReader reader, IndexReader previousReader) throws IOException {
            IndexSearcher searcher = super.newSearcher(reader, previousReader);
            if (warmer != null) {
                // we need to pass a custom searcher that does not release anything on Engine.Search Release,
                // we will release explicitly
                IndexSearcher newSearcher = null;
                boolean closeNewSearcher = false;
                try {
                    if (previousReader == null) {
                        // we are starting up - no writer active so we can't acquire a searcher.
                        newSearcher = searcher;
                    } else {
                        // figure out the newSearcher, with only the new readers that are relevant for us
                        List<IndexReader> readers = Lists.newArrayList();
                        for (LeafReaderContext newReaderContext : reader.leaves()) {
                            if (isMergedSegment(newReaderContext.reader())) {
                                // merged segments are already handled by IndexWriterConfig.setMergedSegmentWarmer
                                continue;
                            }
                            boolean found = false;
                            for (LeafReaderContext currentReaderContext : previousReader.leaves()) {
                                if (currentReaderContext.reader().getCoreCacheKey().equals(newReaderContext.reader().getCoreCacheKey())) {
                                    found = true;
                                    break;
                                }
                            }
                            if (!found) {
                                readers.add(newReaderContext.reader());
                            }
                        }
                        if (!readers.isEmpty()) {
                            // we don't want to close the inner readers, just increase ref on them
                            IndexReader newReader = new MultiReader(readers.toArray(new IndexReader[readers.size()]), false);
                            newSearcher = super.newSearcher(newReader, null);
                            closeNewSearcher = true;
                        }
                    }

                    if (newSearcher != null) {
                        IndicesWarmer.WarmerContext context = new IndicesWarmer.WarmerContext(shardId, new Searcher("warmer", newSearcher));
                        warmer.warmNewReaders(context);
                    }
                    warmer.warmTopReader(new IndicesWarmer.WarmerContext(shardId, new Searcher("warmer", searcher)));
                } catch (Throwable e) {
                    if (isEngineClosed.get() == false) {
                        logger.warn("failed to prepare/warm", e);
                    }
                } finally {
                    // no need to release the fullSearcher, nothing really is done...
                    if (newSearcher != null && closeNewSearcher) {
                        IOUtils.closeWhileHandlingException(newSearcher.getIndexReader()); // ignore
                    }
                }
            }
            return searcher;
        }
    }

    public void activateThrottling() {
        throttle.activate();
    }

    public void deactivateThrottling() {
        throttle.deactivate();
    }

    long getGcDeletesInMillis() {
        return engineConfig.getGcDeletesInMillis();
    }

    LiveIndexWriterConfig getCurrentIndexWriterConfig() {
        return indexWriter.getConfig();
    }


    class FailEngineOnMergeFailure implements MergeSchedulerProvider.FailureListener {
        @Override
        public void onFailedMerge(MergePolicy.MergeException e) {
            if (Lucene.isCorruptionException(e)) {
                failEngine("corrupt file detected source: [merge]", e);
            } else {
                failEngine("merge exception", e);
            }
        }
    }

    class MergeSchedulerListener implements MergeSchedulerProvider.Listener {
        private final AtomicInteger numMergesInFlight = new AtomicInteger(0);
        private final AtomicBoolean isThrottling = new AtomicBoolean();

        @Override
        public synchronized void beforeMerge(OnGoingMerge merge) {
            int maxNumMerges = mergeScheduler.getMaxMerges();
            if (numMergesInFlight.incrementAndGet() > maxNumMerges) {
                if (isThrottling.getAndSet(true) == false) {
                    logger.info("now throttling indexing: numMergesInFlight={}, maxNumMerges={}", numMergesInFlight, maxNumMerges);
                    indexingService.throttlingActivated();
                    activateThrottling();
                }
            }
        }

        @Override
        public synchronized void afterMerge(OnGoingMerge merge) {
            int maxNumMerges = mergeScheduler.getMaxMerges();
            if (numMergesInFlight.decrementAndGet() < maxNumMerges) {
                if (isThrottling.getAndSet(false)) {
                    logger.info("stop throttling indexing: numMergesInFlight={}, maxNumMerges={}", numMergesInFlight, maxNumMerges);
                    indexingService.throttlingDeactivated();
                    deactivateThrottling();
                }
            }
        }
    }

    private void commitIndexWriter(IndexWriter writer, Translog translog, String syncId) throws IOException {
        try {
            Translog.TranslogGeneration translogGeneration = translog.getGeneration();
            logger.trace("committing writer with translog id [{}]  and sync id [{}] ", translogGeneration.translogFileGeneration, syncId);
            Map<String, String> commitData = new HashMap<>(2);
            commitData.put(Translog.TRANSLOG_GENERATION_KEY, Long.toString(translogGeneration.translogFileGeneration));
            commitData.put(Translog.TRANSLOG_UUID_KEY, translogGeneration.translogUUID);
            if (syncId != null) {
                commitData.put(Engine.SYNC_COMMIT_ID, syncId);
            }
            indexWriter.setCommitData(commitData);
            writer.commit();
        } catch (Throwable ex) {
            failEngine("lucene commit failed", ex);
            throw ex;
        }
    }

    private void commitIndexWriter(IndexWriter writer, Translog translog) throws IOException {
        commitIndexWriter(writer, translog, null);
    }
}<|MERGE_RESOLUTION|>--- conflicted
+++ resolved
@@ -741,12 +741,7 @@
                 logger.trace("acquired flush lock immediately");
             }
             try {
-<<<<<<< HEAD
-                if (flushNeeded || force) {
-                    flushNeeded = false;
-=======
                 if (indexWriter.hasUncommittedChanges() || force) {
->>>>>>> b3f1a5da
                     try {
                         translog.prepareCommit();
                         logger.trace("starting commit for flush; commitTranslog=true");
