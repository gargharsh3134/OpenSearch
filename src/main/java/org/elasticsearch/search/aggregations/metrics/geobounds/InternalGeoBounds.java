/*
 * Licensed to Elasticsearch under one or more contributor
 * license agreements. See the NOTICE file distributed with
 * this work for additional information regarding copyright
 * ownership. Elasticsearch licenses this file to you under
 * the Apache License, Version 2.0 (the "License"); you may
 * not use this file except in compliance with the License.
 * You may obtain a copy of the License at
 *
 *    http://www.apache.org/licenses/LICENSE-2.0
 *
 * Unless required by applicable law or agreed to in writing,
 * software distributed under the License is distributed on an
 * "AS IS" BASIS, WITHOUT WARRANTIES OR CONDITIONS OF ANY
 * KIND, either express or implied.  See the License for the
 * specific language governing permissions and limitations
 * under the License.
 */

package org.elasticsearch.search.aggregations.metrics.geobounds;

import org.elasticsearch.ElasticsearchIllegalArgumentException;
import org.elasticsearch.common.geo.GeoPoint;
import org.elasticsearch.common.io.stream.StreamInput;
import org.elasticsearch.common.io.stream.StreamOutput;
import org.elasticsearch.common.xcontent.XContentBuilder;
import org.elasticsearch.search.aggregations.AggregationStreams;
import org.elasticsearch.search.aggregations.InternalAggregation;
import org.elasticsearch.search.aggregations.metrics.InternalMetricsAggregation;
import org.elasticsearch.search.aggregations.reducers.Reducer;

import java.io.IOException;
import java.util.List;
import java.util.Map;

public class InternalGeoBounds extends InternalMetricsAggregation implements GeoBounds {

    public final static Type TYPE = new Type("geo_bounds");
    public final static AggregationStreams.Stream STREAM = new AggregationStreams.Stream() {
        @Override
        public InternalGeoBounds readResult(StreamInput in) throws IOException {
            InternalGeoBounds result = new InternalGeoBounds();
            result.readFrom(in);
            return result;
        }
    };
    
    private double top;
    private double bottom;
    private double posLeft;
    private double posRight;
    private double negLeft;
    private double negRight;
    private boolean wrapLongitude;

    InternalGeoBounds() {
    }
    
    InternalGeoBounds(String name, double top, double bottom, double posLeft, double posRight,
 double negLeft, double negRight,
            boolean wrapLongitude, List<Reducer> reducers, Map<String, Object> metaData) {
        super(name, reducers, metaData);
        this.top = top;
        this.bottom = bottom;
        this.posLeft = posLeft;
        this.posRight = posRight;
        this.negLeft = negLeft;
        this.negRight = negRight;
        this.wrapLongitude = wrapLongitude;
    }

    @Override
    public Type type() {
        return TYPE;
    }
    
    @Override
<<<<<<< HEAD
    public InternalAggregation doReduce(ReduceContext reduceContext) {
=======
    public InternalAggregation reduce(List<InternalAggregation> aggregations, ReduceContext reduceContext) {
>>>>>>> fcc09f62
        double top = Double.NEGATIVE_INFINITY;
        double bottom = Double.POSITIVE_INFINITY;
        double posLeft = Double.POSITIVE_INFINITY;
        double posRight = Double.NEGATIVE_INFINITY;
        double negLeft = Double.POSITIVE_INFINITY;
        double negRight = Double.NEGATIVE_INFINITY;

        for (InternalAggregation aggregation : aggregations) {
            InternalGeoBounds bounds = (InternalGeoBounds) aggregation;

            if (bounds.top > top) {
                top = bounds.top;
            }
            if (bounds.bottom < bottom) {
                bottom = bounds.bottom;
            }
            if (bounds.posLeft < posLeft) {
                posLeft = bounds.posLeft;
            }
            if (bounds.posRight > posRight) {
                posRight = bounds.posRight;
            }
            if (bounds.negLeft < negLeft) {
                negLeft = bounds.negLeft;
            }
            if (bounds.negRight > negRight) {
                negRight = bounds.negRight;
            }
        }
        return new InternalGeoBounds(name, top, bottom, posLeft, posRight, negLeft, negRight, wrapLongitude, reducers(), getMetaData());
    }

    @Override
    public Object getProperty(List<String> path) {
        if (path.isEmpty()) {
            return this;
        } else if (path.size() == 1) {
            BoundingBox boundingBox = resolveBoundingBox();
            String bBoxSide = path.get(0);
            switch (bBoxSide) {
            case "top":
                return boundingBox.topLeft.lat();
            case "left":
                return boundingBox.topLeft.lon();
            case "bottom":
                return boundingBox.bottomRight.lat();
            case "right":
                return boundingBox.bottomRight.lon();
            default:
                throw new ElasticsearchIllegalArgumentException("Found unknown path element [" + bBoxSide + "] in [" + getName() + "]");
            }
        } else if (path.size() == 2) {
            BoundingBox boundingBox = resolveBoundingBox();
            GeoPoint cornerPoint = null;
            String cornerString = path.get(0);
            switch (cornerString) {
            case "top_left":
                cornerPoint = boundingBox.topLeft;
                break;
            case "bottom_right":
                cornerPoint = boundingBox.bottomRight;
                break;
            default:
                throw new ElasticsearchIllegalArgumentException("Found unknown path element [" + cornerString + "] in [" + getName() + "]");
            }
            String latLonString = path.get(1);
            switch (latLonString) {
            case "lat":
                return cornerPoint.lat();
            case "lon":
                return cornerPoint.lon();
            default:
                throw new ElasticsearchIllegalArgumentException("Found unknown path element [" + latLonString + "] in [" + getName() + "]");
            }
        } else {
            throw new ElasticsearchIllegalArgumentException("path not supported for [" + getName() + "]: " + path);
        }
    }

    @Override
    public XContentBuilder doXContentBody(XContentBuilder builder, Params params) throws IOException {
        GeoPoint topLeft = topLeft();
        GeoPoint bottomRight = bottomRight();
        if (topLeft != null) {
            builder.startObject("bounds");
            builder.startObject("top_left");
            builder.field("lat", topLeft.lat());
            builder.field("lon", topLeft.lon());
            builder.endObject();
            builder.startObject("bottom_right");
            builder.field("lat", bottomRight.lat());
            builder.field("lon", bottomRight.lon());
            builder.endObject();
            builder.endObject();
        }
        return builder;
    }

    @Override
    protected void doReadFrom(StreamInput in) throws IOException {
        top = in.readDouble();
        bottom = in.readDouble();
        posLeft = in.readDouble();
        posRight = in.readDouble();
        negLeft = in.readDouble();
        negRight = in.readDouble();
        wrapLongitude = in.readBoolean();
    }

    @Override
    protected void doWriteTo(StreamOutput out) throws IOException {
        out.writeDouble(top);
        out.writeDouble(bottom);
        out.writeDouble(posLeft);
        out.writeDouble(posRight);
        out.writeDouble(negLeft);
        out.writeDouble(negRight);
        out.writeBoolean(wrapLongitude);
    }

    public static void registerStream() {
        AggregationStreams.registerStream(STREAM, TYPE.stream());
    }
    
    private static class BoundingBox {
        private final GeoPoint topLeft;
        private final GeoPoint bottomRight;
        
        public BoundingBox(GeoPoint topLeft, GeoPoint bottomRight) {
            this.topLeft = topLeft;
            this.bottomRight = bottomRight;
        }
        
        public GeoPoint topLeft() {
            return topLeft;
        }
        
        public GeoPoint bottomRight() {
            return bottomRight;
        }
    }
    
    private BoundingBox resolveBoundingBox() {
        if (Double.isInfinite(top)) {
            return null;
        } else if (Double.isInfinite(posLeft)) {
            return new BoundingBox(new GeoPoint(top, negLeft), new GeoPoint(bottom, negRight));
        } else if (Double.isInfinite(negLeft)) {
            return new BoundingBox(new GeoPoint(top, posLeft), new GeoPoint(bottom, posRight));
        } else if (wrapLongitude) {
            double unwrappedWidth = posRight - negLeft;
            double wrappedWidth = (180 - posLeft) - (-180 - negRight);
            if (unwrappedWidth <= wrappedWidth) {
                return new BoundingBox(new GeoPoint(top, negLeft), new GeoPoint(bottom, posRight));
            } else {
                return new BoundingBox(new GeoPoint(top, posLeft), new GeoPoint(bottom, negRight));
            }
        } else {
            return new BoundingBox(new GeoPoint(top, negLeft), new GeoPoint(bottom, posRight));
        }
    }

    @Override
    public GeoPoint topLeft() {
        BoundingBox boundingBox = resolveBoundingBox();
        if (boundingBox == null) {
            return null;
        } else {
            return boundingBox.topLeft();
        }
    }

    @Override
    public GeoPoint bottomRight() {
        BoundingBox boundingBox = resolveBoundingBox();
        if (boundingBox == null) {
            return null;
        } else {
            return boundingBox.bottomRight();
        }
    }

}<|MERGE_RESOLUTION|>--- conflicted
+++ resolved
@@ -75,11 +75,7 @@
     }
     
     @Override
-<<<<<<< HEAD
-    public InternalAggregation doReduce(ReduceContext reduceContext) {
-=======
-    public InternalAggregation reduce(List<InternalAggregation> aggregations, ReduceContext reduceContext) {
->>>>>>> fcc09f62
+    public InternalAggregation doReduce(List<InternalAggregation> aggregations, ReduceContext reduceContext) {
         double top = Double.NEGATIVE_INFINITY;
         double bottom = Double.POSITIVE_INFINITY;
         double posLeft = Double.POSITIVE_INFINITY;
