/*
 * SPDX-License-Identifier: Apache-2.0
 *
 * The OpenSearch Contributors require contributions made to
 * this file be licensed under the Apache-2.0 license or a
 * compatible open source license.
 */

/*
 * Licensed to Elasticsearch under one or more contributor
 * license agreements. See the NOTICE file distributed with
 * this work for additional information regarding copyright
 * ownership. Elasticsearch licenses this file to you under
 * the Apache License, Version 2.0 (the "License"); you may
 * not use this file except in compliance with the License.
 * You may obtain a copy of the License at
 *
 *     http://www.apache.org/licenses/LICENSE-2.0
 *
 * Unless required by applicable law or agreed to in writing,
 * software distributed under the License is distributed on an
 * "AS IS" BASIS, WITHOUT WARRANTIES OR CONDITIONS OF ANY
 * KIND, either express or implied.  See the License for the
 * specific language governing permissions and limitations
 * under the License.
 */

/*
 * Modifications Copyright OpenSearch Contributors. See
 * GitHub history for details.
 */

package org.opensearch.cluster.routing.allocation;

import org.apache.logging.log4j.LogManager;
import org.apache.logging.log4j.Logger;
import org.apache.logging.log4j.message.ParameterizedMessage;
import org.opensearch.Version;
import org.opensearch.cluster.ClusterInfoService;
import org.opensearch.cluster.ClusterState;
import org.opensearch.cluster.RestoreInProgress;
import org.opensearch.cluster.health.ClusterHealthStatus;
import org.opensearch.cluster.health.ClusterStateHealth;
import org.opensearch.cluster.metadata.AutoExpandReplicas;
import org.opensearch.cluster.metadata.IndexMetadata;
import org.opensearch.cluster.metadata.Metadata;
import org.opensearch.cluster.node.DiscoveryNode;
import org.opensearch.cluster.routing.RoutingNode;
import org.opensearch.cluster.routing.RoutingNodes;
import org.opensearch.cluster.routing.RoutingTable;
import org.opensearch.cluster.routing.ShardRouting;
import org.opensearch.cluster.routing.UnassignedInfo;
import org.opensearch.cluster.routing.UnassignedInfo.AllocationStatus;
import org.opensearch.cluster.routing.allocation.allocator.ShardsAllocator;
import org.opensearch.cluster.routing.allocation.command.AllocationCommands;
import org.opensearch.cluster.routing.allocation.decider.AllocationDeciders;
import org.opensearch.cluster.routing.allocation.decider.Decision;
<<<<<<< HEAD
import org.opensearch.common.unit.TimeValue;
=======
import org.opensearch.common.settings.Settings;
>>>>>>> a03db0dc
import org.opensearch.gateway.GatewayAllocator;
import org.opensearch.gateway.PriorityComparator;
import org.opensearch.gateway.ShardsBatchGatewayAllocator;
import org.opensearch.snapshots.SnapshotsInfoService;
import org.opensearch.telemetry.metrics.Histogram;
import org.opensearch.telemetry.metrics.MetricsRegistry;
import org.opensearch.telemetry.metrics.noop.NoopMetricsRegistry;

import java.util.ArrayList;
import java.util.Collections;
import java.util.Comparator;
import java.util.HashMap;
import java.util.HashSet;
import java.util.Iterator;
import java.util.List;
import java.util.Map;
import java.util.Set;
import java.util.function.Function;
import java.util.stream.Collectors;

import static java.util.Collections.emptyList;
import static java.util.Collections.singletonList;
import static org.opensearch.cluster.routing.UnassignedInfo.INDEX_DELAYED_NODE_LEFT_TIMEOUT_SETTING;
import static org.opensearch.cluster.routing.allocation.ExistingShardsAllocator.EXISTING_SHARDS_ALLOCATOR_BATCH_MODE;

/**
 * This service manages the node allocation of a cluster. For this reason the
 * {@link AllocationService} keeps {@link AllocationDeciders} to choose nodes
 * for shard allocation. This class also manages new nodes joining the cluster
 * and rerouting of shards.
 *
 * @opensearch.internal
 */
public class AllocationService {

    private static final Logger logger = LogManager.getLogger(AllocationService.class);

    private final AllocationDeciders allocationDeciders;
    private Settings settings;
    private Map<String, ExistingShardsAllocator> existingShardsAllocators;
    private final ShardsAllocator shardsAllocator;
    private final ClusterInfoService clusterInfoService;
    private SnapshotsInfoService snapshotsInfoService;
    private Histogram rerouteHistogram;

    // only for tests that use the GatewayAllocator as the unique ExistingShardsAllocator
    public AllocationService(
        AllocationDeciders allocationDeciders,
        GatewayAllocator gatewayAllocator,
        ShardsAllocator shardsAllocator,
        ClusterInfoService clusterInfoService,
        SnapshotsInfoService snapshotsInfoService
    ) {
        this(allocationDeciders, shardsAllocator, clusterInfoService, snapshotsInfoService, NoopMetricsRegistry.INSTANCE);
        setExistingShardsAllocators(Collections.singletonMap(GatewayAllocator.ALLOCATOR_NAME, gatewayAllocator));
    }

    public AllocationService(
        AllocationDeciders allocationDeciders,
        ShardsAllocator shardsAllocator,
        ClusterInfoService clusterInfoService,
        SnapshotsInfoService snapshotsInfoService,
        MetricsRegistry metricsRegistry
    ) {
        this(allocationDeciders, shardsAllocator, clusterInfoService, snapshotsInfoService, Settings.EMPTY);
    }

    public AllocationService(
        AllocationDeciders allocationDeciders,
        ShardsAllocator shardsAllocator,
        ClusterInfoService clusterInfoService,
        SnapshotsInfoService snapshotsInfoService,
        Settings settings

    ) {
        this.allocationDeciders = allocationDeciders;
        this.shardsAllocator = shardsAllocator;
        this.clusterInfoService = clusterInfoService;
        this.snapshotsInfoService = snapshotsInfoService;
<<<<<<< HEAD
        initializeMetrics(metricsRegistry);
    }

    private void initializeMetrics(MetricsRegistry metricsRegistry) {
        this.rerouteHistogram = metricsRegistry.createHistogram(
            "allocation.reroute.latency",
            "Histogram for recording latency of shard re-routing",
            "ms"
        );
=======
        this.settings = settings;
>>>>>>> a03db0dc
    }

    /**
     * Inject the {@link ExistingShardsAllocator}s to use. May only be called once.
     */
    public void setExistingShardsAllocators(Map<String, ExistingShardsAllocator> existingShardsAllocators) {
        assert this.existingShardsAllocators == null : "cannot set allocators " + existingShardsAllocators + " twice";
        assert existingShardsAllocators.isEmpty() == false : "must add at least one ExistingShardsAllocator";
        this.existingShardsAllocators = Collections.unmodifiableMap(existingShardsAllocators);
    }

    /**
     * Applies the started shards. Note, only initializing ShardRouting instances that exist in the routing table should be
     * provided as parameter and no duplicates should be contained.
     * <p>
     * If the same instance of the {@link ClusterState} is returned, then no change has been made.</p>
     */
    public ClusterState applyStartedShards(ClusterState clusterState, List<ShardRouting> startedShards) {
        assert assertInitialized();
        if (startedShards.isEmpty()) {
            return clusterState;
        }
        RoutingNodes routingNodes = getMutableRoutingNodes(clusterState);
        // shuffle the unassigned nodes, just so we won't have things like poison failed shards
        routingNodes.unassigned().shuffle();
        RoutingAllocation allocation = new RoutingAllocation(
            allocationDeciders,
            routingNodes,
            clusterState,
            clusterInfoService.getClusterInfo(),
            snapshotsInfoService.snapshotShardSizes(),
            currentNanoTime()
        );
        // as starting a primary relocation target can reinitialize replica shards, start replicas first
        startedShards = new ArrayList<>(startedShards);
        startedShards.sort(Comparator.comparing(ShardRouting::primary));
        applyStartedShards(allocation, startedShards);
        for (final ExistingShardsAllocator allocator : existingShardsAllocators.values()) {
            allocator.applyStartedShards(startedShards, allocation);
        }
        assert RoutingNodes.assertShardStats(allocation.routingNodes());
        String startedShardsAsString = firstListElementsToCommaDelimitedString(
            startedShards,
            s -> s.shardId().toString(),
            logger.isDebugEnabled()
        );
        return buildResultAndLogHealthChange(clusterState, allocation, "shards started [" + startedShardsAsString + "]");
    }

    protected ClusterState buildResultAndLogHealthChange(ClusterState oldState, RoutingAllocation allocation, String reason) {
        ClusterState newState = buildResult(oldState, allocation);

        logClusterHealthStateChange(new ClusterStateHealth(oldState), new ClusterStateHealth(newState), reason);

        return newState;
    }

    private ClusterState buildResult(ClusterState oldState, RoutingAllocation allocation) {
        final RoutingTable oldRoutingTable = oldState.routingTable();
        final RoutingNodes newRoutingNodes = allocation.routingNodes();
        final RoutingTable newRoutingTable = new RoutingTable.Builder().updateNodes(oldRoutingTable.version(), newRoutingNodes).build();
        final Metadata newMetadata = allocation.updateMetadataWithRoutingChanges(newRoutingTable);
        assert newRoutingTable.validate(newMetadata); // validates the routing table is coherent with the cluster state metadata

        final ClusterState.Builder newStateBuilder = ClusterState.builder(oldState).routingTable(newRoutingTable).metadata(newMetadata);
        final RestoreInProgress restoreInProgress = allocation.custom(RestoreInProgress.TYPE);
        if (restoreInProgress != null) {
            RestoreInProgress updatedRestoreInProgress = allocation.updateRestoreInfoWithRoutingChanges(restoreInProgress);
            if (updatedRestoreInProgress != restoreInProgress) {
                final Map<String, ClusterState.Custom> customsBuilder = new HashMap<>(allocation.getCustoms());
                customsBuilder.put(RestoreInProgress.TYPE, updatedRestoreInProgress);
                newStateBuilder.customs(customsBuilder);
            }
        }
        return newStateBuilder.build();
    }

    // Used for testing
    public ClusterState applyFailedShard(ClusterState clusterState, ShardRouting failedShard, boolean markAsStale) {
        return applyFailedShards(clusterState, singletonList(new FailedShard(failedShard, null, null, markAsStale)), emptyList());
    }

    // Used for testing
    public ClusterState applyFailedShards(ClusterState clusterState, List<FailedShard> failedShards) {
        return applyFailedShards(clusterState, failedShards, emptyList());
    }

    /**
     * Applies the failed shards. Note, only assigned ShardRouting instances that exist in the routing table should be
     * provided as parameter. Also applies a list of allocation ids to remove from the in-sync set for shard copies for which there
     * are no routing entries in the routing table.
     *
     * <p>
     * If the same instance of ClusterState is returned, then no change has been made.</p>
     */
    public ClusterState applyFailedShards(
        final ClusterState clusterState,
        final List<FailedShard> failedShards,
        final List<StaleShard> staleShards
    ) {
        assert assertInitialized();
        if (staleShards.isEmpty() && failedShards.isEmpty()) {
            return clusterState;
        }
        ClusterState tmpState = IndexMetadataUpdater.removeStaleIdsWithoutRoutings(clusterState, staleShards, logger);

        RoutingNodes routingNodes = getMutableRoutingNodes(tmpState);
        // shuffle the unassigned nodes, just so we won't have things like poison failed shards
        routingNodes.unassigned().shuffle();
        long currentNanoTime = currentNanoTime();
        RoutingAllocation allocation = new RoutingAllocation(
            allocationDeciders,
            routingNodes,
            tmpState,
            clusterInfoService.getClusterInfo(),
            snapshotsInfoService.snapshotShardSizes(),
            currentNanoTime
        );

        for (FailedShard failedShardEntry : failedShards) {
            ShardRouting shardToFail = failedShardEntry.getRoutingEntry();
            IndexMetadata indexMetadata = allocation.metadata().getIndexSafe(shardToFail.shardId().getIndex());
            allocation.addIgnoreShardForNode(shardToFail.shardId(), shardToFail.currentNodeId());
            // failing a primary also fails initializing replica shards, re-resolve ShardRouting
            ShardRouting failedShard = routingNodes.getByAllocationId(shardToFail.shardId(), shardToFail.allocationId().getId());
            if (failedShard != null) {
                if (failedShard != shardToFail) {
                    logger.trace(
                        "{} shard routing modified in an earlier iteration (previous: {}, current: {})",
                        shardToFail.shardId(),
                        shardToFail,
                        failedShard
                    );
                }
                int failedAllocations = failedShard.unassignedInfo() != null ? failedShard.unassignedInfo().getNumFailedAllocations() : 0;
                final Set<String> failedNodeIds;
                if (failedShard.unassignedInfo() != null) {
                    failedNodeIds = new HashSet<>(failedShard.unassignedInfo().getFailedNodeIds().size() + 1);
                    failedNodeIds.addAll(failedShard.unassignedInfo().getFailedNodeIds());
                    failedNodeIds.add(failedShard.currentNodeId());
                } else {
                    failedNodeIds = Collections.emptySet();
                }
                String message = "failed shard on node [" + shardToFail.currentNodeId() + "]: " + failedShardEntry.getMessage();
                UnassignedInfo unassignedInfo = new UnassignedInfo(
                    UnassignedInfo.Reason.ALLOCATION_FAILED,
                    message,
                    failedShardEntry.getFailure(),
                    failedAllocations + 1,
                    currentNanoTime,
                    System.currentTimeMillis(),
                    false,
                    UnassignedInfo.AllocationStatus.NO_ATTEMPT,
                    failedNodeIds
                );
                if (failedShardEntry.markAsStale()) {
                    allocation.removeAllocationId(failedShard);
                }
                logger.warn(new ParameterizedMessage("failing shard [{}]", failedShardEntry), failedShardEntry.getFailure());
                routingNodes.failShard(logger, failedShard, unassignedInfo, indexMetadata, allocation.changes());
            } else {
                logger.trace("{} shard routing failed in an earlier iteration (routing: {})", shardToFail.shardId(), shardToFail);
            }
        }
        for (final ExistingShardsAllocator allocator : existingShardsAllocators.values()) {
            allocator.applyFailedShards(failedShards, allocation);
        }

        reroute(allocation);
        String failedShardsAsString = firstListElementsToCommaDelimitedString(
            failedShards,
            s -> s.getRoutingEntry().shardId().toString(),
            logger.isDebugEnabled()
        );
        return buildResultAndLogHealthChange(clusterState, allocation, "shards failed [" + failedShardsAsString + "]");
    }

    /**
     * unassigned an shards that are associated with nodes that are no longer part of the cluster, potentially promoting replicas
     * if needed.
     */
    public ClusterState disassociateDeadNodes(ClusterState clusterState, boolean reroute, String reason) {
        RoutingNodes routingNodes = getMutableRoutingNodes(clusterState);
        // shuffle the unassigned nodes, just so we won't have things like poison failed shards
        routingNodes.unassigned().shuffle();
        RoutingAllocation allocation = new RoutingAllocation(
            allocationDeciders,
            routingNodes,
            clusterState,
            clusterInfoService.getClusterInfo(),
            snapshotsInfoService.snapshotShardSizes(),
            currentNanoTime()
        );

        // first, clear from the shards any node id they used to belong to that is now dead
        disassociateDeadNodes(allocation);

        if (allocation.routingNodesChanged()) {
            clusterState = buildResult(clusterState, allocation);
        }
        if (reroute) {
            return reroute(clusterState, reason);
        } else {
            return clusterState;
        }
    }

    /**
     * Checks if there are replicas with the auto-expand feature that need to be adapted.
     * Returns an updated cluster state if changes were necessary, or the identical cluster if no changes were required.
     */
    public ClusterState adaptAutoExpandReplicas(ClusterState clusterState) {
        RoutingAllocation allocation = new RoutingAllocation(
            allocationDeciders,
            clusterState.getRoutingNodes(),
            clusterState,
            clusterInfoService.getClusterInfo(),
            snapshotsInfoService.snapshotShardSizes(),
            currentNanoTime()
        );
        final Map<Integer, List<String>> autoExpandReplicaChanges = AutoExpandReplicas.getAutoExpandReplicaChanges(
            clusterState.metadata(),
            allocation
        );
        if (autoExpandReplicaChanges.isEmpty()) {
            return clusterState;
        } else {
            final RoutingTable.Builder routingTableBuilder = RoutingTable.builder(clusterState.routingTable());
            final Metadata.Builder metadataBuilder = Metadata.builder(clusterState.metadata());
            for (Map.Entry<Integer, List<String>> entry : autoExpandReplicaChanges.entrySet()) {
                final int numberOfReplicas = entry.getKey();
                final String[] indices = entry.getValue().toArray(new String[0]);
                // we do *not* update the in sync allocation ids as they will be removed upon the first index
                // operation which make these copies stale
                routingTableBuilder.updateNumberOfReplicas(numberOfReplicas, indices);
                metadataBuilder.updateNumberOfReplicas(numberOfReplicas, indices);
                // update settings version for each index
                for (final String index : indices) {
                    final IndexMetadata indexMetadata = metadataBuilder.get(index);
                    final IndexMetadata.Builder indexMetadataBuilder = new IndexMetadata.Builder(indexMetadata).settingsVersion(
                        1 + indexMetadata.getSettingsVersion()
                    );
                    metadataBuilder.put(indexMetadataBuilder);
                }
                logger.info("updating number_of_replicas to [{}] for indices {}", numberOfReplicas, indices);
            }
            final ClusterState fixedState = ClusterState.builder(clusterState)
                .routingTable(routingTableBuilder.build())
                .metadata(metadataBuilder)
                .build();
            assert AutoExpandReplicas.getAutoExpandReplicaChanges(fixedState.metadata(), allocation).isEmpty();
            return fixedState;
        }
    }

    /**
     * Removes delay markers from unassigned shards based on current time stamp.
     */
    private void removeDelayMarkers(RoutingAllocation allocation) {
        final RoutingNodes.UnassignedShards.UnassignedIterator unassignedIterator = allocation.routingNodes().unassigned().iterator();
        final Metadata metadata = allocation.metadata();
        while (unassignedIterator.hasNext()) {
            ShardRouting shardRouting = unassignedIterator.next();
            UnassignedInfo unassignedInfo = shardRouting.unassignedInfo();
            if (unassignedInfo.isDelayed()) {
                final long newComputedLeftDelayNanos = unassignedInfo.getRemainingDelay(
                    allocation.getCurrentNanoTime(),
                    metadata.getIndexSafe(shardRouting.index()).getSettings()
                );
                if (newComputedLeftDelayNanos == 0) {
                    unassignedIterator.updateUnassigned(
                        new UnassignedInfo(
                            unassignedInfo.getReason(),
                            unassignedInfo.getMessage(),
                            unassignedInfo.getFailure(),
                            unassignedInfo.getNumFailedAllocations(),
                            unassignedInfo.getUnassignedTimeInNanos(),
                            unassignedInfo.getUnassignedTimeInMillis(),
                            false,
                            unassignedInfo.getLastAllocationStatus(),
                            unassignedInfo.getFailedNodeIds()
                        ),
                        shardRouting.recoverySource(),
                        allocation.changes()
                    );
                }
            }
        }
    }

    /**
     * Reset failed allocation counter for unassigned shards
     */
    private void resetFailedAllocationCounter(RoutingAllocation allocation) {
        final RoutingNodes.UnassignedShards.UnassignedIterator unassignedIterator = allocation.routingNodes().unassigned().iterator();
        while (unassignedIterator.hasNext()) {
            ShardRouting shardRouting = unassignedIterator.next();
            UnassignedInfo unassignedInfo = shardRouting.unassignedInfo();
            unassignedIterator.updateUnassigned(
                new UnassignedInfo(
                    unassignedInfo.getNumFailedAllocations() > 0 ? UnassignedInfo.Reason.MANUAL_ALLOCATION : unassignedInfo.getReason(),
                    unassignedInfo.getMessage(),
                    unassignedInfo.getFailure(),
                    0,
                    unassignedInfo.getUnassignedTimeInNanos(),
                    unassignedInfo.getUnassignedTimeInMillis(),
                    unassignedInfo.isDelayed(),
                    unassignedInfo.getLastAllocationStatus(),
                    Collections.emptySet()
                ),
                shardRouting.recoverySource(),
                allocation.changes()
            );
        }
    }

    /**
     * Internal helper to cap the number of elements in a potentially long list for logging.
     *
     * @param elements  The elements to log. May be any non-null list. Must not be null.
     * @param formatter A function that can convert list elements to a String. Must not be null.
     * @param <T>       The list element type.
     * @return A comma-separated string of the first few elements.
     */
    public static <T> String firstListElementsToCommaDelimitedString(
        List<T> elements,
        Function<T, String> formatter,
        boolean isDebugEnabled
    ) {
        final int maxNumberOfElements = 10;
        if (isDebugEnabled || elements.size() <= maxNumberOfElements) {
            return elements.stream().map(formatter).collect(Collectors.joining(", "));
        } else {
            return elements.stream().limit(maxNumberOfElements).map(formatter).collect(Collectors.joining(", "))
                + ", ... ["
                + elements.size()
                + " items in total]";
        }
    }

    public CommandsResult reroute(final ClusterState clusterState, AllocationCommands commands, boolean explain, boolean retryFailed) {
        RoutingNodes routingNodes = getMutableRoutingNodes(clusterState);
        // we don't shuffle the unassigned shards here, to try and get as close as possible to
        // a consistent result of the effect the commands have on the routing
        // this allows systems to dry run the commands, see the resulting cluster state, and act on it
        RoutingAllocation allocation = new RoutingAllocation(
            allocationDeciders,
            routingNodes,
            clusterState,
            clusterInfoService.getClusterInfo(),
            snapshotsInfoService.snapshotShardSizes(),
            currentNanoTime()
        );
        // don't short circuit deciders, we want a full explanation
        allocation.debugDecision(true);
        // we ignore disable allocation, because commands are explicit
        allocation.ignoreDisable(true);

        if (retryFailed) {
            resetFailedAllocationCounter(allocation);
        }

        RoutingExplanations explanations = commands.execute(allocation, explain);
        // we revert the ignore disable flag, since when rerouting, we want the original setting to take place
        allocation.ignoreDisable(false);
        // the assumption is that commands will move / act on shards (or fail through exceptions)
        // so, there will always be shard "movements", so no need to check on reroute
        reroute(allocation);
        return new CommandsResult(explanations, buildResultAndLogHealthChange(clusterState, allocation, "reroute commands"));
    }

    /**
     * Reroutes the routing table based on the live nodes.
     * <p>
     * If the same instance of ClusterState is returned, then no change has been made.
     */
    public ClusterState reroute(ClusterState clusterState, String reason) {
        ClusterState fixedClusterState = adaptAutoExpandReplicas(clusterState);

        RoutingNodes routingNodes = getMutableRoutingNodes(fixedClusterState);
        // shuffle the unassigned nodes, just so we won't have things like poison failed shards
        routingNodes.unassigned().shuffle();
        RoutingAllocation allocation = new RoutingAllocation(
            allocationDeciders,
            routingNodes,
            fixedClusterState,
            clusterInfoService.getClusterInfo(),
            snapshotsInfoService.snapshotShardSizes(),
            currentNanoTime()
        );
        reroute(allocation);
        if (fixedClusterState == clusterState && allocation.routingNodesChanged() == false) {
            return clusterState;
        }
        return buildResultAndLogHealthChange(clusterState, allocation, reason);
    }

    private void logClusterHealthStateChange(ClusterStateHealth previousStateHealth, ClusterStateHealth newStateHealth, String reason) {
        ClusterHealthStatus previousHealth = previousStateHealth.getStatus();
        ClusterHealthStatus currentHealth = newStateHealth.getStatus();
        if (!previousHealth.equals(currentHealth)) {
            logger.info("Cluster health status changed from [{}] to [{}] (reason: [{}]).", previousHealth, currentHealth, reason);
        }
    }

    private boolean hasDeadNodes(RoutingAllocation allocation) {
        for (RoutingNode routingNode : allocation.routingNodes()) {
            if (allocation.nodes().getDataNodes().containsKey(routingNode.nodeId()) == false) {
                return true;
            }
        }
        return false;
    }

    private void reroute(RoutingAllocation allocation) {
        assert hasDeadNodes(allocation) == false : "dead nodes should be explicitly cleaned up. See disassociateDeadNodes";
        assert AutoExpandReplicas.getAutoExpandReplicaChanges(allocation.metadata(), allocation).isEmpty()
            : "auto-expand replicas out of sync with number of nodes in the cluster";
        assert assertInitialized();
        long rerouteStartTimeNS = System.nanoTime();
        removeDelayMarkers(allocation);

        allocateExistingUnassignedShards(allocation);  // try to allocate existing shard copies first
        shardsAllocator.allocate(allocation);
        this.rerouteHistogram.record((double) Math.max(0, TimeValue.nsecToMSec(System.nanoTime() - rerouteStartTimeNS)));
        assert RoutingNodes.assertShardStats(allocation.routingNodes());
    }

    private void allocateExistingUnassignedShards(RoutingAllocation allocation) {
        allocation.routingNodes().unassigned().sort(PriorityComparator.getAllocationComparator(allocation)); // sort for priority ordering

        for (final ExistingShardsAllocator existingShardsAllocator : existingShardsAllocators.values()) {
            existingShardsAllocator.beforeAllocation(allocation);
        }

        /*
         Use batch mode if enabled and there is no custom allocator set for Allocation service
         */
        Boolean batchModeEnabled = EXISTING_SHARDS_ALLOCATOR_BATCH_MODE.get(settings);
        if (batchModeEnabled
            && allocation.nodes().getMinNodeVersion().onOrAfter(Version.V_2_14_0)
            && existingShardsAllocators.size() == 2) {
            /*
             If we do not have any custom allocator set then we will be using ShardsBatchGatewayAllocator
             Currently AllocationService will not run any custom Allocator that implements allocateAllUnassignedShards
             */
            allocateAllUnassignedShards(allocation);
            return;
        }
        logger.warn("Falling back to single shard assignment since batch mode disable or multiple custom allocators set");

        final RoutingNodes.UnassignedShards.UnassignedIterator primaryIterator = allocation.routingNodes().unassigned().iterator();
        while (primaryIterator.hasNext()) {
            final ShardRouting shardRouting = primaryIterator.next();
            if (shardRouting.primary()) {
                getAllocatorForShard(shardRouting, allocation).allocateUnassigned(shardRouting, allocation, primaryIterator);
            }
        }

        for (final ExistingShardsAllocator existingShardsAllocator : existingShardsAllocators.values()) {
            existingShardsAllocator.afterPrimariesBeforeReplicas(allocation);
        }

        final RoutingNodes.UnassignedShards.UnassignedIterator replicaIterator = allocation.routingNodes().unassigned().iterator();
        while (replicaIterator.hasNext()) {
            final ShardRouting shardRouting = replicaIterator.next();
            if (shardRouting.primary() == false) {
                getAllocatorForShard(shardRouting, allocation).allocateUnassigned(shardRouting, allocation, replicaIterator);
            }
        }
    }

    private void allocateAllUnassignedShards(RoutingAllocation allocation) {
        ExistingShardsAllocator allocator = existingShardsAllocators.get(ShardsBatchGatewayAllocator.ALLOCATOR_NAME);
        allocator.allocateAllUnassignedShards(allocation, true);
        allocator.afterPrimariesBeforeReplicas(allocation);
        // Replicas Assignment
        allocator.allocateAllUnassignedShards(allocation, false);
    }

    private void disassociateDeadNodes(RoutingAllocation allocation) {
        for (Iterator<RoutingNode> it = allocation.routingNodes().mutableIterator(); it.hasNext();) {
            RoutingNode node = it.next();
            if (allocation.nodes().getDataNodes().containsKey(node.nodeId())) {
                // its a live node, continue
                continue;
            }
            // now, go over all the shards routing on the node, and fail them
            for (ShardRouting shardRouting : node.copyShards()) {
                final IndexMetadata indexMetadata = allocation.metadata().getIndexSafe(shardRouting.index());
                boolean delayed = INDEX_DELAYED_NODE_LEFT_TIMEOUT_SETTING.get(indexMetadata.getSettings()).nanos() > 0;
                UnassignedInfo unassignedInfo = new UnassignedInfo(
                    UnassignedInfo.Reason.NODE_LEFT,
                    "node_left [" + node.nodeId() + "]",
                    null,
                    0,
                    allocation.getCurrentNanoTime(),
                    System.currentTimeMillis(),
                    delayed,
                    AllocationStatus.NO_ATTEMPT,
                    Collections.emptySet()
                );
                allocation.routingNodes().failShard(logger, shardRouting, unassignedInfo, indexMetadata, allocation.changes());
            }
            // its a dead node, remove it, note, its important to remove it *after* we apply failed shard
            // since it relies on the fact that the RoutingNode exists in the list of nodes
            it.remove();
        }
    }

    private void applyStartedShards(RoutingAllocation routingAllocation, List<ShardRouting> startedShardEntries) {
        assert startedShardEntries.isEmpty() == false : "non-empty list of started shard entries expected";
        RoutingNodes routingNodes = routingAllocation.routingNodes();
        for (ShardRouting startedShard : startedShardEntries) {
            assert startedShard.initializing() : "only initializing shards can be started";
            assert routingAllocation.metadata().index(startedShard.shardId().getIndex()) != null
                : "shard started for unknown index (shard entry: " + startedShard + ")";
            assert startedShard == routingNodes.getByAllocationId(startedShard.shardId(), startedShard.allocationId().getId())
                : "shard routing to start does not exist in routing table, expected: "
                    + startedShard
                    + " but was: "
                    + routingNodes.getByAllocationId(startedShard.shardId(), startedShard.allocationId().getId());

            routingNodes.startShard(logger, startedShard, routingAllocation.changes());
        }
    }

    /**
     * Create a mutable {@link RoutingNodes}. This is a costly operation so this must only be called once!
     */
    private RoutingNodes getMutableRoutingNodes(ClusterState clusterState) {
        return new RoutingNodes(clusterState, false);
    }

    /** override this to control time based decisions during allocation */
    protected long currentNanoTime() {
        return System.nanoTime();
    }

    public void cleanCaches() {
        assert assertInitialized();
        existingShardsAllocators.values().forEach(ExistingShardsAllocator::cleanCaches);
    }

    public int getNumberOfInFlightFetches() {
        assert assertInitialized();
        return existingShardsAllocators.values().stream().mapToInt(ExistingShardsAllocator::getNumberOfInFlightFetches).sum();
    }

    public ShardAllocationDecision explainShardAllocation(ShardRouting shardRouting, RoutingAllocation allocation) {
        assert allocation.debugDecision();
        AllocateUnassignedDecision allocateDecision = shardRouting.unassigned()
            ? explainUnassignedShardAllocation(shardRouting, allocation)
            : AllocateUnassignedDecision.NOT_TAKEN;
        if (allocateDecision.isDecisionTaken()) {
            return new ShardAllocationDecision(allocateDecision, MoveDecision.NOT_TAKEN);
        } else {
            return shardsAllocator.decideShardAllocation(shardRouting, allocation);
        }
    }

    private AllocateUnassignedDecision explainUnassignedShardAllocation(ShardRouting shardRouting, RoutingAllocation routingAllocation) {
        assert shardRouting.unassigned();
        assert routingAllocation.debugDecision();
        assert assertInitialized();
        final ExistingShardsAllocator existingShardsAllocator = getAllocatorForShard(shardRouting, routingAllocation);
        final AllocateUnassignedDecision decision = existingShardsAllocator.explainUnassignedShardAllocation(
            shardRouting,
            routingAllocation
        );
        if (decision.isDecisionTaken()) {
            return decision;
        }
        return AllocateUnassignedDecision.NOT_TAKEN;
    }

    private ExistingShardsAllocator getAllocatorForShard(ShardRouting shardRouting, RoutingAllocation routingAllocation) {
        assert assertInitialized();
        final String allocatorName = ExistingShardsAllocator.EXISTING_SHARDS_ALLOCATOR_SETTING.get(
            routingAllocation.metadata().getIndexSafe(shardRouting.index()).getSettings()
        );
        final ExistingShardsAllocator existingShardsAllocator = existingShardsAllocators.get(allocatorName);
        return existingShardsAllocator != null ? existingShardsAllocator : new NotFoundAllocator(allocatorName);
    }

    private boolean assertInitialized() {
        assert existingShardsAllocators != null : "must have set allocators first";
        return true;
    }

    private static class NotFoundAllocator implements ExistingShardsAllocator {
        private final String allocatorName;

        private NotFoundAllocator(String allocatorName) {
            this.allocatorName = allocatorName;
        }

        @Override
        public void beforeAllocation(RoutingAllocation allocation) {}

        @Override
        public void afterPrimariesBeforeReplicas(RoutingAllocation allocation) {}

        @Override
        public void allocateUnassigned(
            ShardRouting shardRouting,
            RoutingAllocation allocation,
            UnassignedAllocationHandler unassignedAllocationHandler
        ) {
            unassignedAllocationHandler.removeAndIgnore(AllocationStatus.NO_VALID_SHARD_COPY, allocation.changes());
        }

        @Override
        public AllocateUnassignedDecision explainUnassignedShardAllocation(ShardRouting unassignedShard, RoutingAllocation allocation) {
            assert unassignedShard.unassigned();
            assert allocation.debugDecision();
            final List<NodeAllocationResult> nodeAllocationResults = new ArrayList<>(allocation.nodes().getSize());
            for (DiscoveryNode discoveryNode : allocation.nodes()) {
                nodeAllocationResults.add(
                    new NodeAllocationResult(
                        discoveryNode,
                        null,
                        allocation.decision(
                            Decision.NO,
                            "allocator_plugin",
                            "finding the previous copies of this shard requires an allocator called [%s] but "
                                + "that allocator was not found; perhaps the corresponding plugin is not installed",
                            allocatorName
                        )
                    )
                );
            }
            return AllocateUnassignedDecision.no(AllocationStatus.NO_VALID_SHARD_COPY, nodeAllocationResults);
        }

        @Override
        public void cleanCaches() {}

        @Override
        public void applyStartedShards(List<ShardRouting> startedShards, RoutingAllocation allocation) {}

        @Override
        public void applyFailedShards(List<FailedShard> failedShards, RoutingAllocation allocation) {}

        @Override
        public int getNumberOfInFlightFetches() {
            return 0;
        }
    }

    /**
     * this class is used to describe results of applying a set of
     * {@link org.opensearch.cluster.routing.allocation.command.AllocationCommand}
     *
     * @opensearch.internal
     */
    public static class CommandsResult {

        private final RoutingExplanations explanations;

        private final ClusterState clusterState;

        /**
         * Creates a new {@link CommandsResult}
         * @param explanations Explanation for the reroute actions
         * @param clusterState Resulting cluster state
         */
        private CommandsResult(RoutingExplanations explanations, ClusterState clusterState) {
            this.clusterState = clusterState;
            this.explanations = explanations;
        }

        /**
         * Get the explanation of this result
         */
        public RoutingExplanations explanations() {
            return explanations;
        }

        /**
         * the resulting cluster state, after the commands were applied
         */
        public ClusterState getClusterState() {
            return clusterState;
        }
    }
}<|MERGE_RESOLUTION|>--- conflicted
+++ resolved
@@ -37,6 +37,7 @@
 import org.apache.logging.log4j.message.ParameterizedMessage;
 import org.opensearch.Version;
 import org.opensearch.cluster.ClusterInfoService;
+import org.opensearch.cluster.ClusterManagerMetrics;
 import org.opensearch.cluster.ClusterState;
 import org.opensearch.cluster.RestoreInProgress;
 import org.opensearch.cluster.health.ClusterHealthStatus;
@@ -55,17 +56,12 @@
 import org.opensearch.cluster.routing.allocation.command.AllocationCommands;
 import org.opensearch.cluster.routing.allocation.decider.AllocationDeciders;
 import org.opensearch.cluster.routing.allocation.decider.Decision;
-<<<<<<< HEAD
+import org.opensearch.common.settings.Settings;
 import org.opensearch.common.unit.TimeValue;
-=======
-import org.opensearch.common.settings.Settings;
->>>>>>> a03db0dc
 import org.opensearch.gateway.GatewayAllocator;
 import org.opensearch.gateway.PriorityComparator;
 import org.opensearch.gateway.ShardsBatchGatewayAllocator;
 import org.opensearch.snapshots.SnapshotsInfoService;
-import org.opensearch.telemetry.metrics.Histogram;
-import org.opensearch.telemetry.metrics.MetricsRegistry;
 import org.opensearch.telemetry.metrics.noop.NoopMetricsRegistry;
 
 import java.util.ArrayList;
@@ -103,7 +99,7 @@
     private final ShardsAllocator shardsAllocator;
     private final ClusterInfoService clusterInfoService;
     private SnapshotsInfoService snapshotsInfoService;
-    private Histogram rerouteHistogram;
+    private final ClusterManagerMetrics clusterManagerMetrics;
 
     // only for tests that use the GatewayAllocator as the unique ExistingShardsAllocator
     public AllocationService(
@@ -113,7 +109,13 @@
         ClusterInfoService clusterInfoService,
         SnapshotsInfoService snapshotsInfoService
     ) {
-        this(allocationDeciders, shardsAllocator, clusterInfoService, snapshotsInfoService, NoopMetricsRegistry.INSTANCE);
+        this(
+            allocationDeciders,
+            shardsAllocator,
+            clusterInfoService,
+            snapshotsInfoService,
+            new ClusterManagerMetrics(NoopMetricsRegistry.INSTANCE)
+        );
         setExistingShardsAllocators(Collections.singletonMap(GatewayAllocator.ALLOCATOR_NAME, gatewayAllocator));
     }
 
@@ -122,9 +124,9 @@
         ShardsAllocator shardsAllocator,
         ClusterInfoService clusterInfoService,
         SnapshotsInfoService snapshotsInfoService,
-        MetricsRegistry metricsRegistry
+        ClusterManagerMetrics clusterManagerMetrics
     ) {
-        this(allocationDeciders, shardsAllocator, clusterInfoService, snapshotsInfoService, Settings.EMPTY);
+        this(allocationDeciders, shardsAllocator, clusterInfoService, snapshotsInfoService, Settings.EMPTY, clusterManagerMetrics);
     }
 
     public AllocationService(
@@ -132,26 +134,15 @@
         ShardsAllocator shardsAllocator,
         ClusterInfoService clusterInfoService,
         SnapshotsInfoService snapshotsInfoService,
-        Settings settings
-
+        Settings settings,
+        ClusterManagerMetrics clusterManagerMetrics
     ) {
         this.allocationDeciders = allocationDeciders;
         this.shardsAllocator = shardsAllocator;
         this.clusterInfoService = clusterInfoService;
         this.snapshotsInfoService = snapshotsInfoService;
-<<<<<<< HEAD
-        initializeMetrics(metricsRegistry);
-    }
-
-    private void initializeMetrics(MetricsRegistry metricsRegistry) {
-        this.rerouteHistogram = metricsRegistry.createHistogram(
-            "allocation.reroute.latency",
-            "Histogram for recording latency of shard re-routing",
-            "ms"
-        );
-=======
         this.settings = settings;
->>>>>>> a03db0dc
+        this.clusterManagerMetrics = clusterManagerMetrics;
     }
 
     /**
@@ -576,7 +567,10 @@
 
         allocateExistingUnassignedShards(allocation);  // try to allocate existing shard copies first
         shardsAllocator.allocate(allocation);
-        this.rerouteHistogram.record((double) Math.max(0, TimeValue.nsecToMSec(System.nanoTime() - rerouteStartTimeNS)));
+        ClusterManagerMetrics.recordLatency(
+            clusterManagerMetrics.rerouteHistogram,
+            (double) Math.max(0, TimeValue.nsecToMSec(System.nanoTime() - rerouteStartTimeNS))
+        );
         assert RoutingNodes.assertShardStats(allocation.routingNodes());
     }
 
